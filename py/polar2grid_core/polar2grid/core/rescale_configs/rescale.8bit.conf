# Example rescaling configuration file for polar2grid
# See documentation site for possible rescaling kinds and their arguments
# sat, instrument, nav_set_uid, kind, band, data_kind,   rescale_kind, *rescaling args
# I Bands
npp,   viirs,      i_nav,       i,    01,   reflectance, sqrt,         100.0, 25.5
npp,   viirs,      i_nav,       i,    02,   reflectance, sqrt,         100.0, 25.5
npp,   viirs,      i_nav,       i,    03,   reflectance, sqrt,         100.0, 25.5
<<<<<<< HEAD
npp,   viirs,      i_nav,       i,    04,   btemp,       btemp,        242.0, 660,   2, 418, 1,0,255
npp,   viirs,      i_nav,       i,    05,   btemp,       btemp,        242.0, 660,   2, 418, 1,0,255
=======
npp,   viirs,      i_nav,       i,    04,   btemp,       btemp,        242.0, 660,   2, 418, 1
npp,   viirs,      i_nav,       i_enh, 04,  btemp_enh,   linear,       255.0, 0.0
npp,   viirs,      i_nav,       i,    05,   btemp,       btemp,        242.0, 660,   2, 418, 1
npp,   viirs,      i_nav,       i_enh, 05,  btemp_enh,   linear,       255.0, 0.0
>>>>>>> 61126186
npp,   viirs,      i_nav,       i,    fog,  fog,         fog,          10.0,  105.0, 5, 4,   205, 206
# Day/Night Band
npp,   viirs,      dnb_nav,     dnb,  none, radiance,    linear,       255.0, 0.0
npp,   viirs,      dnb_nav,     dnb,  new,  radiance,    linear,       255.0, 0.0
# M Bands
npp,   viirs,      m_nav,       m,    01,   reflectance, sqrt,         100.0, 25.5
npp,   viirs,      m_nav,       m,    02,   reflectance, sqrt,         100.0, 25.5
npp,   viirs,      m_nav,       m,    03,   reflectance, sqrt,         100.0, 25.5
npp,   viirs,      m_nav,       m,    04,   reflectance, sqrt,         100.0, 25.5
npp,   viirs,      m_nav,       m,    05,   reflectance, sqrt,         100.0, 25.5
npp,   viirs,      m_nav,       m,    06,   reflectance, sqrt,         100.0, 25.5
npp,   viirs,      m_nav,       m,    07,   reflectance, sqrt,         100.0, 25.5
npp,   viirs,      m_nav,       m,    08,   reflectance, sqrt,         100.0, 25.5
npp,   viirs,      m_nav,       m,    09,   reflectance, sqrt,         100.0, 25.5
npp,   viirs,      m_nav,       m,    10,   reflectance, sqrt,         100.0, 25.5
npp,   viirs,      m_nav,       m,    11,   reflectance, sqrt,         100.0, 25.5
npp,   viirs,      m_nav,       m,    12,   btemp,       btemp,        242.0, 660,   2, 418, 1,0,255
npp,   viirs,      m_nav,       m,    13,   btemp,       btemp,        242.0, 660,   2, 418, 1,0,255
npp,   viirs,      m_nav,       m,    14,   btemp,       btemp,        242.0, 660,   2, 418, 1,0,255
npp,   viirs,      m_nav,       m,    15,   btemp,       btemp,        242.0, 660,   2, 418, 1,0,255
npp,   viirs,      m_nav,       m,    16,   btemp,       btemp,        242.0, 660,   2, 418, 1,0,255

# modis related data; most of these handle similarly to viirs
# aqua data
aqua,  modis,      geo_250m_nav, visible,                   01,    reflectance,       sqrt,    100.0, 25.5
aqua,  modis,      geo_250m_nav, visible,                   02,    reflectance,       sqrt,    100.0, 25.5
aqua,  modis,      geo_1000m_nav,     visible,                   01,    reflectance,       sqrt,    100.0, 25.5
aqua,  modis,      geo_1000m_nav,     visible,                   02,    reflectance,       sqrt,    100.0, 25.5
aqua,  modis,      geo_1000m_nav,     visible,                   07,    reflectance,       sqrt,    100.0, 25.5
aqua,  modis,      geo_1000m_nav,     visible,                   26,    reflectance,       sqrt,    100.0, 25.5
<<<<<<< HEAD
aqua,  modis,      geo_1000m_nav,     infrared,                  20,    btemp,             btemp,   242.0, 660, 2, 418, 1,0,255
aqua,  modis,      geo_1000m_nav,     infrared,                  27,    btemp,             btemp,   242.0, 660, 2, 418, 1,0,255
aqua,  modis,      geo_1000m_nav,     infrared,                  31,    btemp,             btemp,   242.0, 660, 2, 418, 1,0,255
=======
aqua,  modis,      geo_1000m_nav,     infrared,                  20,    btemp,             btemp,   242.0, 660, 2, 418, 1
aqua,  modis,      geo_1000m_nav,     infrared,                  27,    btemp,             btemp,   242.0, 660, 2, 418, 1
aqua,  modis,      geo_1000m_nav,     infrared,                  31,    btemp,             btemp,   242.0, 660, 2, 418, 1
# enhanced ir
aqua,  modis,      geo_1000m_nav,     ir_enh,                    20,    btemp_enh,         linear,       255.0, 0.0
aqua,  modis,      geo_1000m_nav,     ir_enh,                    27,    btemp_enh,         linear,       255.0, 0.0
aqua,  modis,      geo_1000m_nav,     ir_enh,                    31,    btemp_enh,         linear,       255.0, 0.0
# end of enhanced ir
>>>>>>> 61126186
aqua,  modis,      geo_1000m_nav,     sea_surface_temp,          none,  btemp,             linear,  6.0, 35.0
aqua,  modis,      geo_1000m_nav,     land_surface_temp,         none,  btemp,             lst,     233.2, 322.0, 5, 245
aqua,  modis,      geo_1000m_nav,     summer_land_surface_temp,  none,  btemp,             lst,     255.4, 344.3, 5, 245
aqua,  modis,      geo_1000m_nav,     ndvi,                      none,  contiguous_index,  ndvi,    49.0, 200.0, 50.0, -1.0, 1.0, 0.0, 255.0
aqua,  modis,      mod06_nav,   cloud_top_temperature,     none,  btemp,             btemp_lin, 300.26, 173.16, 10, 250
aqua,  modis,      mod07_nav,   total_precipitable_water,  none,  distance,          linear,  30.0, 40.0

# terra data
terra, modis,      geo_250m_nav, visible,                   01,    reflectance,       sqrt,    100.0, 25.5
terra, modis,      geo_250m_nav, visible,                   02,    reflectance,       sqrt,    100.0, 25.5
terra, modis,      geo_1000m_nav,     visible,                   01,    reflectance,       sqrt,    100.0, 25.5
terra, modis,      geo_1000m_nav,     visible,                   02,    reflectance,       sqrt,    100.0, 25.5
terra, modis,      geo_1000m_nav,     visible,                   07,    reflectance,       sqrt,    100.0, 25.5
terra, modis,      geo_1000m_nav,     visible,                   26,    reflectance,       sqrt,    100.0, 25.5
<<<<<<< HEAD
terra, modis,      geo_1000m_nav,     infrared,                  20,    btemp,             btemp,   242.0, 660, 2, 418, 1,0,255
terra, modis,      geo_1000m_nav,     infrared,                  27,    btemp,             btemp,   242.0, 660, 2, 418, 1,0,255
terra, modis,      geo_1000m_nav,     infrared,                  31,    btemp,             btemp,   242.0, 660, 2, 418, 1,0,255
=======
terra, modis,      geo_1000m_nav,     infrared,                  20,    btemp,             btemp,   242.0, 660, 2, 418, 1
terra, modis,      geo_1000m_nav,     infrared,                  27,    btemp,             btemp,   242.0, 660, 2, 418, 1
terra, modis,      geo_1000m_nav,     infrared,                  31,    btemp,             btemp,   242.0, 660, 2, 418, 1
# enhanced ir
terra, modis,      geo_1000m_nav,     ir_enh,                    20,    btemp_enh,         linear,       255.0, 0.0
terra, modis,      geo_1000m_nav,     ir_enh,                    27,    btemp_enh,         linear,       255.0, 0.0
terra, modis,      geo_1000m_nav,     ir_enh,                    31,    btemp_enh,         linear,       255.0, 0.0
# end of enhanced ir
>>>>>>> 61126186
terra, modis,      geo_1000m_nav,     sea_surface_temp,          none,  btemp,             linear,  6.0, 35.0
terra, modis,      geo_1000m_nav,     land_surface_temp,         none,  btemp,             lst,     233.2, 322.0, 5, 245
terra, modis,      geo_1000m_nav,     summer_land_surface_temp,  none,  btemp,             lst,     255.4, 344.3, 5, 245
terra, modis,      geo_1000m_nav,     ndvi,                      none,  contiguous_index,  ndvi,    49.0, 200.0, 50.0, -1.0, 1.0, 0.0, 255.0
terra, modis,      mod06_nav,   cloud_top_temperature,     none,  btemp,             btemp_lin, 300.26, 173.16, 10, 250
terra, modis,      mod07_nav,   total_precipitable_water,  none,  distance,          linear,  30.0, 40.0

# TODO, this is guesswork
terra, modis,      geo_1000m_nav,     inversion_strength,        none,  btemp,             btemp_c, 242.0, 660, 2, 418, 1,0,255
terra, modis,      geo_1000m_nav,     inversion_depth,           none,  distance,          raw
terra, modis,      geo_1000m_nav,     ice_concentration,         none,  percent,           raw

# crefl (applied over range -0.01 to 1.1)
npp,   viirs,      m_nav,   crefl,    01,   corrected_reflectance, lookup, 229.73, 2.2973
npp,   viirs,      m_nav,   crefl,    03,   corrected_reflectance, lookup, 229.73, 2.2973
npp,   viirs,      m_nav,   crefl,    04,   corrected_reflectance, lookup, 229.73, 2.2973
npp,   viirs,      i_nav,   crefl,    08,   corrected_reflectance, lookup, 229.73, 2.2973
npp,   viirs,      m_nav,   true_color_crefl,    none,   true_color_crefl, lookup, 229.73, 2.2973
aqua,  modis, geo_1000m_nav,crefl,    01,   corrected_reflectance, lookup, 229.83, 2.2893
aqua,  modis, geo_250m_nav, crefl,    01,   corrected_reflectance, lookup, 229.83, 2.2893
aqua,  modis, geo_1000m_nav,crefl,    03,   corrected_reflectance, lookup, 229.83, 2.2893
aqua,  modis, geo_1000m_nav,crefl,    04,   corrected_reflectance, lookup, 229.83, 2.2893
aqua,  modis, geo_1000m_nav,true_color_crefl,    none,   true_color_crefl, lookup, 229.83, 2.2983
terra, modis, geo_1000m_nav,crefl,    01,   corrected_reflectance, lookup, 229.83, 2.2893
terra, modis, geo_250m_nav, crefl,    01,   corrected_reflectance, lookup, 229.83, 2.2893
terra, modis, geo_1000m_nav,crefl,    03,   corrected_reflectance, lookup, 229.83, 2.2893
terra, modis, geo_1000m_nav,crefl,    04,   corrected_reflectance, lookup, 229.83, 2.2893
terra, modis, geo_1000m_nav,true_color_crefl,    none,   true_color_crefl, lookup, 229.83, 2.2983<|MERGE_RESOLUTION|>--- conflicted
+++ resolved
@@ -5,15 +5,10 @@
 npp,   viirs,      i_nav,       i,    01,   reflectance, sqrt,         100.0, 25.5
 npp,   viirs,      i_nav,       i,    02,   reflectance, sqrt,         100.0, 25.5
 npp,   viirs,      i_nav,       i,    03,   reflectance, sqrt,         100.0, 25.5
-<<<<<<< HEAD
 npp,   viirs,      i_nav,       i,    04,   btemp,       btemp,        242.0, 660,   2, 418, 1,0,255
+npp,   viirs,      i_nav,       i_enh, 04,  btemp_enh,   linear,       255.0, 0.0
 npp,   viirs,      i_nav,       i,    05,   btemp,       btemp,        242.0, 660,   2, 418, 1,0,255
-=======
-npp,   viirs,      i_nav,       i,    04,   btemp,       btemp,        242.0, 660,   2, 418, 1
-npp,   viirs,      i_nav,       i_enh, 04,  btemp_enh,   linear,       255.0, 0.0
-npp,   viirs,      i_nav,       i,    05,   btemp,       btemp,        242.0, 660,   2, 418, 1
 npp,   viirs,      i_nav,       i_enh, 05,  btemp_enh,   linear,       255.0, 0.0
->>>>>>> 61126186
 npp,   viirs,      i_nav,       i,    fog,  fog,         fog,          10.0,  105.0, 5, 4,   205, 206
 # Day/Night Band
 npp,   viirs,      dnb_nav,     dnb,  none, radiance,    linear,       255.0, 0.0
@@ -30,11 +25,11 @@
 npp,   viirs,      m_nav,       m,    09,   reflectance, sqrt,         100.0, 25.5
 npp,   viirs,      m_nav,       m,    10,   reflectance, sqrt,         100.0, 25.5
 npp,   viirs,      m_nav,       m,    11,   reflectance, sqrt,         100.0, 25.5
-npp,   viirs,      m_nav,       m,    12,   btemp,       btemp,        242.0, 660,   2, 418, 1,0,255
-npp,   viirs,      m_nav,       m,    13,   btemp,       btemp,        242.0, 660,   2, 418, 1,0,255
-npp,   viirs,      m_nav,       m,    14,   btemp,       btemp,        242.0, 660,   2, 418, 1,0,255
-npp,   viirs,      m_nav,       m,    15,   btemp,       btemp,        242.0, 660,   2, 418, 1,0,255
-npp,   viirs,      m_nav,       m,    16,   btemp,       btemp,        242.0, 660,   2, 418, 1,0,255
+npp,   viirs,      m_nav,       m,    12,   btemp,       btemp,        242.0, 660,   2, 418, 1
+npp,   viirs,      m_nav,       m,    13,   btemp,       btemp,        242.0, 660,   2, 418, 1
+npp,   viirs,      m_nav,       m,    14,   btemp,       btemp,        242.0, 660,   2, 418, 1
+npp,   viirs,      m_nav,       m,    15,   btemp,       btemp,        242.0, 660,   2, 418, 1
+npp,   viirs,      m_nav,       m,    16,   btemp,       btemp,        242.0, 660,   2, 418, 1
 
 # modis related data; most of these handle similarly to viirs
 # aqua data
@@ -44,20 +39,14 @@
 aqua,  modis,      geo_1000m_nav,     visible,                   02,    reflectance,       sqrt,    100.0, 25.5
 aqua,  modis,      geo_1000m_nav,     visible,                   07,    reflectance,       sqrt,    100.0, 25.5
 aqua,  modis,      geo_1000m_nav,     visible,                   26,    reflectance,       sqrt,    100.0, 25.5
-<<<<<<< HEAD
 aqua,  modis,      geo_1000m_nav,     infrared,                  20,    btemp,             btemp,   242.0, 660, 2, 418, 1,0,255
 aqua,  modis,      geo_1000m_nav,     infrared,                  27,    btemp,             btemp,   242.0, 660, 2, 418, 1,0,255
 aqua,  modis,      geo_1000m_nav,     infrared,                  31,    btemp,             btemp,   242.0, 660, 2, 418, 1,0,255
-=======
-aqua,  modis,      geo_1000m_nav,     infrared,                  20,    btemp,             btemp,   242.0, 660, 2, 418, 1
-aqua,  modis,      geo_1000m_nav,     infrared,                  27,    btemp,             btemp,   242.0, 660, 2, 418, 1
-aqua,  modis,      geo_1000m_nav,     infrared,                  31,    btemp,             btemp,   242.0, 660, 2, 418, 1
 # enhanced ir
 aqua,  modis,      geo_1000m_nav,     ir_enh,                    20,    btemp_enh,         linear,       255.0, 0.0
 aqua,  modis,      geo_1000m_nav,     ir_enh,                    27,    btemp_enh,         linear,       255.0, 0.0
 aqua,  modis,      geo_1000m_nav,     ir_enh,                    31,    btemp_enh,         linear,       255.0, 0.0
 # end of enhanced ir
->>>>>>> 61126186
 aqua,  modis,      geo_1000m_nav,     sea_surface_temp,          none,  btemp,             linear,  6.0, 35.0
 aqua,  modis,      geo_1000m_nav,     land_surface_temp,         none,  btemp,             lst,     233.2, 322.0, 5, 245
 aqua,  modis,      geo_1000m_nav,     summer_land_surface_temp,  none,  btemp,             lst,     255.4, 344.3, 5, 245
@@ -72,20 +61,14 @@
 terra, modis,      geo_1000m_nav,     visible,                   02,    reflectance,       sqrt,    100.0, 25.5
 terra, modis,      geo_1000m_nav,     visible,                   07,    reflectance,       sqrt,    100.0, 25.5
 terra, modis,      geo_1000m_nav,     visible,                   26,    reflectance,       sqrt,    100.0, 25.5
-<<<<<<< HEAD
 terra, modis,      geo_1000m_nav,     infrared,                  20,    btemp,             btemp,   242.0, 660, 2, 418, 1,0,255
 terra, modis,      geo_1000m_nav,     infrared,                  27,    btemp,             btemp,   242.0, 660, 2, 418, 1,0,255
 terra, modis,      geo_1000m_nav,     infrared,                  31,    btemp,             btemp,   242.0, 660, 2, 418, 1,0,255
-=======
-terra, modis,      geo_1000m_nav,     infrared,                  20,    btemp,             btemp,   242.0, 660, 2, 418, 1
-terra, modis,      geo_1000m_nav,     infrared,                  27,    btemp,             btemp,   242.0, 660, 2, 418, 1
-terra, modis,      geo_1000m_nav,     infrared,                  31,    btemp,             btemp,   242.0, 660, 2, 418, 1
 # enhanced ir
 terra, modis,      geo_1000m_nav,     ir_enh,                    20,    btemp_enh,         linear,       255.0, 0.0
 terra, modis,      geo_1000m_nav,     ir_enh,                    27,    btemp_enh,         linear,       255.0, 0.0
 terra, modis,      geo_1000m_nav,     ir_enh,                    31,    btemp_enh,         linear,       255.0, 0.0
 # end of enhanced ir
->>>>>>> 61126186
 terra, modis,      geo_1000m_nav,     sea_surface_temp,          none,  btemp,             linear,  6.0, 35.0
 terra, modis,      geo_1000m_nav,     land_surface_temp,         none,  btemp,             lst,     233.2, 322.0, 5, 245
 terra, modis,      geo_1000m_nav,     summer_land_surface_temp,  none,  btemp,             lst,     255.4, 344.3, 5, 245
@@ -94,7 +77,7 @@
 terra, modis,      mod07_nav,   total_precipitable_water,  none,  distance,          linear,  30.0, 40.0
 
 # TODO, this is guesswork
-terra, modis,      geo_1000m_nav,     inversion_strength,        none,  btemp,             btemp_c, 242.0, 660, 2, 418, 1,0,255
+terra, modis,      geo_1000m_nav,     inversion_strength,        none,  btemp,             btemp_c, 242.0, 660, 2, 418, 1
 terra, modis,      geo_1000m_nav,     inversion_depth,           none,  distance,          raw
 terra, modis,      geo_1000m_nav,     ice_concentration,         none,  percent,           raw
 
