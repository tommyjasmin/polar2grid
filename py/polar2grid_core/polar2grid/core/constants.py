#!/usr/bin/env python
# encoding: utf-8
"""Module to store all constants.  Any constant needed in more than one
component, or potentially more than one part, of polar2grid should be
defined here.

Rules/Preferences:
    - All values lowercase
    - strings
    - user-legible (assume that they may be printed in log messages)
    - use == for comparison (not 'is' or 'not' or other)

Possible confusions:
    The VIIRS fog product created by polar2grid is a temperature difference of
    2 I bands.  It is classified as an I band for this reason, meaning the
    band is "fog", not the usual number.

Exceptions:
    - Return status constants are not strings so that they can be or'ed and
        can be interpreted by a command line shell.

:author:       David Hoese (davidh)
:contact:      david.hoese@ssec.wisc.edu
:organization: Space Science and Engineering Center (SSEC)
:copyright:    Copyright (c) 2012 University of Wisconsin SSEC. All rights reserved.
:date:         Dec 2012
:license:      GNU GPLv3
"""
__docformat__ = "restructuredtext en"

NOT_APPLICABLE = None

# default fill value
DEFAULT_FILL_VALUE = -999.0

# Satellites
SAT_NPP   = "npp"
SAT_TERRA = "terra"
SAT_AQUA  = "aqua"

# Instruments
INST_VIIRS = "viirs"
INST_MODIS = "modis"

# Band Kinds
BKIND_I     = "i"
BKIND_M     = "m"
BKIND_DNB   = "dnb"
BKIND_VIS   = "visible"
BKIND_IR    = "infrared"
BKIND_CMASK = "cloud_mask"
BKIND_SST   = "sea_surface_temp"
BKIND_LST   = "land_surface_temp"
BKIND_SLST  = "summer_land_surface_temp"
BKIND_SZA   = "solar_zenith_angle"
BKIND_CTT   = "cloud_top_temperature"
BKIND_IST   = "ice_surface_temperature"
BKIND_INV   = "inversion_strength"
BKIND_IND   = "inversion_depth"
BKIND_ICON  = "ice_concentration"
BKIND_NDVI  = "ndvi"
BKIND_TPW   = "total_precipitable_water"

# Band Identifier
BID_01 = "01"
BID_02 = "02"
BID_03 = "03"
BID_04 = "04"
BID_05 = "05"
BID_06 = "06"
BID_07 = "07"
BID_08 = "08"
BID_09 = "09"
BID_10 = "10"
BID_11 = "11"
BID_12 = "12"
BID_13 = "13"
BID_14 = "14"
BID_15 = "15"
BID_16 = "16"
BID_FOG = "fog"
BID_20 = "20"
BID_26 = "26"
BID_27 = "27"
BID_31 = "31"

# Data kinds
DKIND_LATITUDE    = "latitude"
DKIND_LONGITUDE   = "longitude"
DKIND_RADIANCE    = "radiance"
DKIND_REFLECTANCE = "reflectance"
<<<<<<< HEAD
DKIND_BTEMP       = "btemp"
DKIND_FOG         = "fog"
DKIND_CATEGORY    = "category"
DKIND_ANGLE       = "angle"
DKIND_DISTANCE    = "distance" # this is meant to be a distance in the sense of mm, cm, meters, km, or miles
DKIND_PERCENT     = "percent"
DKIND_C_INDEX     = "contiguous_index" # this represents some abstract ranging index with meaningfully contiguous values (not discrete categories)
=======
DKIND_BTEMP = "btemp"
DKIND_FOG = "fog"
SET_DKINDS = set([
    DKIND_RADIANCE,
    DKIND_REFLECTANCE,
    DKIND_BTEMP,
    DKIND_FOG
    ])

# Data types (int,float,#bits,etc.)
DTYPE_UINT8   = "uint1"
DTYPE_UINT16  = "uint2"
DTYPE_UINT32  = "uint4"
DTYPE_UINT64  = "uint8"
DTYPE_INT8    = "int1"
DTYPE_INT16   = "int2"
DTYPE_INT32   = "int4"
DTYPE_INT64   = "int8"
DTYPE_FLOAT32 = "real4"
DTYPE_FLOAT64 = "real8"
>>>>>>> 8a66ec20

# Grid Constants
GRIDS_ANY = "any_grid"
GRIDS_ANY_GPD = "any_gpd_grid"
GRIDS_ANY_PROJ4 = "any_proj4_grid"
GRID_KIND_GPD = "gpd"
GRID_KIND_PROJ4 = "proj4"

### Return Status Values ###
STATUS_SUCCESS       = 0
# the frontend failed
STATUS_FRONTEND_FAIL = 1
# the backend failed
STATUS_BACKEND_FAIL  = 2
# either ll2cr or fornav failed (4 + 8)
STATUS_REMAP_FAIL    = 12
# ll2cr failed
STATUS_LL2CR_FAIL    = 4
# fornav failed
STATUS_FORNAV_FAIL   = 8
# grid determination or grid jobs creation failed
STATUS_GDETER_FAIL   = 16
# not sure why we failed, not an expected failure
STATUS_UNKNOWN_FAIL  = -1

<|MERGE_RESOLUTION|>--- conflicted
+++ resolved
@@ -89,7 +89,6 @@
 DKIND_LONGITUDE   = "longitude"
 DKIND_RADIANCE    = "radiance"
 DKIND_REFLECTANCE = "reflectance"
-<<<<<<< HEAD
 DKIND_BTEMP       = "btemp"
 DKIND_FOG         = "fog"
 DKIND_CATEGORY    = "category"
@@ -97,9 +96,7 @@
 DKIND_DISTANCE    = "distance" # this is meant to be a distance in the sense of mm, cm, meters, km, or miles
 DKIND_PERCENT     = "percent"
 DKIND_C_INDEX     = "contiguous_index" # this represents some abstract ranging index with meaningfully contiguous values (not discrete categories)
-=======
-DKIND_BTEMP = "btemp"
-DKIND_FOG = "fog"
+
 SET_DKINDS = set([
     DKIND_RADIANCE,
     DKIND_REFLECTANCE,
@@ -118,7 +115,6 @@
 DTYPE_INT64   = "int8"
 DTYPE_FLOAT32 = "real4"
 DTYPE_FLOAT64 = "real8"
->>>>>>> 8a66ec20
 
 # Grid Constants
 GRIDS_ANY = "any_grid"
